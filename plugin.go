--- conflicted
+++ resolved
@@ -45,19 +45,6 @@
 	}
 
 	Config struct {
-<<<<<<< HEAD
-		Webhook          string
-		Channel          string
-		Recipient        string
-		Username         string
-		Template         string
-		TemplateFallback string
-		ImageURL         string
-		IconURL          string
-		IconEmoji        string
-		Color            string
-		LinkNames        bool
-=======
 		Webhook   string
 		Channel   string
 		Recipient string
@@ -67,8 +54,8 @@
 		ImageURL  string
 		IconURL   string
 		IconEmoji string
+    Color     string
 		LinkNames bool
->>>>>>> 74bfd49c
 	}
 
 	Job struct {
@@ -108,19 +95,13 @@
 		MarkdownIn: []string{"text", "fallback"},
 		ImageURL:   p.Config.ImageURL,
 	}
-<<<<<<< HEAD
 	if p.Config.Color != "" {
 		attachment.Color = p.Config.Color
 	} else {
 		attachment.Color = color(p.Build)
 	}
-	if p.Config.TemplateFallback != "" {
-		var err error
-		attachment.Fallback, err = templateMessage(p.Config.TemplateFallback, p)
-=======
 	if p.Config.Fallback != "" {
 		f, err := templateMessage(p.Config.Fallback, p)
->>>>>>> 74bfd49c
 		if err != nil {
 			return err
 		}
