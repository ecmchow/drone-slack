build:
<<<<<<< HEAD
  image: go:1.4.2
=======
  image: golang:1.4.2
  environment:
    - GOPATH=/drone
>>>>>>> ec7b6081
  commands:
    - go get
    - go build -a -tags netgo
    - go test

publish:
  docker:
    username: $$DOCKER_USER
    password: $$DOCKER_PASS
    email: $$DOCKER_EMAIL
    repo: plugins/drone-slack
    when:
      branch: master

notify:
  slack:
    webhook_url: $$SLACK_URL
    channel: #dev
    username: drone

plugin:
  name: Slack
  desc: Sends build status notifications to your Slack channel.
  type: notify
  image: plugins/drone-slack
  labels:
    - chat
    - messaging<|MERGE_RESOLUTION|>--- conflicted
+++ resolved
@@ -1,11 +1,7 @@
 build:
-<<<<<<< HEAD
-  image: go:1.4.2
-=======
   image: golang:1.4.2
   environment:
     - GOPATH=/drone
->>>>>>> ec7b6081
   commands:
     - go get
     - go build -a -tags netgo
